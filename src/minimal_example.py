from pathlib import Path
import logging
import torch
import pandas as pd
import numpy as np
import pickle
import math
from typing import Optional
from transformers import AutoTokenizer, AutoModel
from haystack.document_stores.faiss import FAISSDocumentStore
from haystack.nodes import EmbeddingRetriever
from haystack.schema import Document

<<<<<<< HEAD
from src.utils import get_corpus, get_qrels, get_queries
from src.argument_parser import parse_arguments
=======
from utils import get_corpus, get_qrels, get_queries, get_top_1000_passages
from argument_parser import parse_arguments
>>>>>>> ebcffa47

from src.elasticsearch_bm25 import ElasticSearchBM25
from src.rlace import solve_adv_game

DATASET_PATH = Path("./datasets/msmarco_bm25_60000_10_2022_04_08-15-40-06.json")
MSMARCO_CORPUS_PATH = Path("./assets/msmarco/collection.tsv")
# MSMARCO_CORPUS_PATH = Path("./assets/msmarco/collection_sample_100.tsv")
MSMARCO_DEV_QUERIES_PATH = Path("./assets/msmarco/queries.dev.tsv")
MSMARCO_DEV_QRELS_PATH = Path("./assets/msmarco/qrels.dev.tsv")
MSMARCO_DEV_TOP_1000_PATH = Path("./assets/msmarco/top1000.dev")
SEED = 12
BATCH_SIZE = 20
EMBEDDING_SIZE = 768


class MinimalExample:
    def __init__(
        self, model_choice: str = "tct_colbert", probing_task: str = "bm25", reindex: bool = False
    ) -> None:
        self.TASKS = {"bm25": self._bm25_probing_task}
        MODEL_CHOICES = {"tct_colbert": "castorini/tct_colbert-v2-hnp-msmarco"}
        self.model_choice_hf_str = MODEL_CHOICES[model_choice]
        self.model_choice = model_choice
        self.probing_task = probing_task
        self.dataset = pd.read_json(DATASET_PATH, orient="records")

        # index names for doc store
        self.index_name = self.model_choice
        self.index_name_probing = f"{self.model_choice}_{self.probing_task}"

        self.train, self.val, self.test = self._train_val_test_split()

        self.device = torch.device("cuda" if torch.cuda.is_available() else "cpu")
        # init model
        self.tokenizer = AutoTokenizer.from_pretrained(self.model_choice_hf_str)
        self.model = AutoModel.from_pretrained(self.model_choice_hf_str).to(self.device)
        # run probing task
        self.projection = self.TASKS[self.probing_task]()  # projection to remove a concept
        # init document store
        self.document_store, self.es_bm25 = self._init_faiss_doc_store_and_es_bm25(
            reindex=reindex, batch_size=BATCH_SIZE
        )
        # add index for embeddings after projection of probing task is applied
        self._add_index_to_doc_store()

        self._evaluate_performance()

    def _get_X_probing_task(
        self, X_query: np.ndarray, X_passage: np.ndarray, batch_size: int, merging: str
    ):
        merging_options = {"concat", "multiply_elementwise"}
        if merging not in merging_options:
            raise NotImplementedError(f"Merging option must be one of {merging_options}")
        X_file_str = f"./src/X_{self.probing_task}_{merging}.pt"
        if not Path(X_file_str).is_file():
            q_embs = torch.empty((len(X_query), EMBEDDING_SIZE))
            p_embs = torch.empty((len(X_passage), EMBEDDING_SIZE))

            batches = (
                math.floor(len(X_query) / batch_size) + 1
                if not (len(X_query) / batch_size).is_integer()
                else int(len(X_query) / batch_size)
            )

            for i in range(batches):
                print(f"{i} / {batches}")
                X_query_tokenized = self.tokenizer(
                    X_query.tolist()[batch_size * i : min(batch_size * (i + 1), len(X_query))],
                    padding=True,
                    truncation=True,
                    max_length=512,
                    return_tensors="pt",
                ).to(self.device)
                X_passage_tokenized = self.tokenizer(
                    X_passage.tolist()[batch_size * i : min(batch_size * (i + 1), len(X_query))],
                    padding=True,
                    truncation=True,
                    max_length=512,
                    return_tensors="pt",
                ).to(self.device)
                q_emb = self.model(**X_query_tokenized).pooler_output.detach().cpu()
                p_emb = self.model(**X_passage_tokenized).pooler_output.detach().cpu()
                q_embs[batch_size * i : min(batch_size * (i + 1), len(X_query)), :] = q_emb
                p_embs[batch_size * i : min(batch_size * (i + 1), len(X_query)), :] = p_emb

            # What needs to be done here?
            if merging == "concat":
                # concat embeddings to get a tensor of len(query) x EMBEDDING_SIZE * 2
                X = torch.cat((q_embs, p_embs), 1)
            elif merging == "multiply_elementwise":
                # multiply embeddings elementwise
                X = q_embs * p_embs
            else:
                X = torch.tensor([])

            torch.save(X, X_file_str)
        else:
            X = torch.load(X_file_str)

        return X

    def _train_val_test_split(self, ratio_train: float = 0.6, ratio_val_and_test: float = 0.2):
        train, val, test = np.split(
            self.dataset.sample(frac=1, random_state=SEED),
            [
                int(ratio_train * len(self.dataset)),
                int((ratio_train + ratio_val_and_test) * len(self.dataset)),
            ],
        )
        return train, val, test

    @staticmethod
    def rlace_linear_regression_closed_form(X: torch.Tensor, y: torch.Tensor):
        return torch.eye(X.shape[1], X.shape[1]) - (
            (X.t().mm(y)).mm(y.t().mm(X)) / ((y.t().mm(X)).mm(X.t().mm(y)))
        )

    def _bm25_probing_task(self):
        X_query = np.array([x["query"] for x in self.train["input"].values])
        X_passage = np.array([x["passage"] for x in self.train["input"].values])
        X = self._get_X_probing_task(X_query, X_passage, BATCH_SIZE, "multiply_elementwise")
        y = torch.from_numpy(self.train["targets"].apply(lambda x: x[0]["label"]).to_numpy())
        y = y.to(torch.float32).unsqueeze(1)

        # P can be calculated with a closed form, since we are dealing with a linear regression
        # (when we try to linearly predict the BM25 score from the models representation)
        P = self.rlace_linear_regression_closed_form(X, y)
        return P

    def _init_faiss_doc_store_and_es_bm25(self, reindex=False, batch_size=3):
        if reindex:
            document_store = FAISSDocumentStore(
                faiss_index_factory_str="Flat", index=self.index_name, duplicate_documents="skip"
            )
            corpus_df = get_corpus(MSMARCO_CORPUS_PATH)
            es_bm25 = self._init_elasticsearch_bm25_index(corpus_df["passage"].to_dict())
            passages = corpus_df["passage"].tolist()
            pids = corpus_df["pid"].tolist()
            docs = []

            batches = (
                math.floor(len(corpus_df) / batch_size) + 1
                if not (len(corpus_df) / batch_size).is_integer()
                else int(len(corpus_df) / batch_size)
            )

            for i in range(batches):
                logging.info(f"{i + 1} / {batches}")
                X_passage_tokenized = self.tokenizer(
                    passages[batch_size * i : min(batch_size * (i + 1), len(corpus_df))],
                    padding=True,
                    truncation=True,
                    max_length=512,
                    return_tensors="pt",
                ).to(self.device)
                embs = (
                    self.model(**X_passage_tokenized).pooler_output.detach().cpu()
                )  # maybe prepend '[D]'?
                for j in range(embs.shape[0]):
                    emb = embs[j, :]
                    docs.append(
                        Document(
                            content=passages[i * batch_size + j],
                            embedding=emb,
                            meta={"pid": pids[i * batch_size + j]},
                        )
                    )

            document_store.write_documents(
                documents=docs, duplicate_documents="skip", index=self.index_name, batch_size=300
            )
            with open(f"./{self.index_name}_embs.pickle", "wb+") as docs_file:
                pickle.dump(docs, docs_file)
            with open(f"./{self.index_name}.pickle", "wb+") as faiss_index_file:
                pickle.dump(document_store.faiss_indexes[self.index_name], faiss_index_file)

        else:
            document_store = None
            with open(f"./{self.index_name}.pickle", "rb") as faiss_index_file:
                faiss_index = pickle.load(faiss_index_file)
                document_store = FAISSDocumentStore(
                    faiss_index_factory_str="Flat",
                    index=self.index_name,
                    duplicate_documents="skip",
                    faiss_index=faiss_index,
                )

        return document_store, es_bm25

    def _add_index_to_doc_store(self):
        with open(f"./{self.index_name}_embs.pickle", "rb") as docs_file:
            docs: list[Document] = pickle.load(docs_file)
        for doc in docs:
            emb = torch.tensor(doc.embedding).unsqueeze(0)
            doc.embedding = emb.mm(self.projection).squeeze(0).numpy()
            pass
        self.document_store.write_documents(
            documents=docs,
            duplicate_documents="skip",
            index=self.index_name_probing,
            batch_size=300,
        )

<<<<<<< HEAD
    def _init_elasticsearch_bm25_index(self, pool):
        bm25 = ElasticSearchBM25(
            pool,
            index_name="msmarco3", # TODO: if more than msmarco should be used this has to be edited
            service_type="docker",
            max_waiting=100,
            port_http="12375",
            port_tcp="12376",
            es_version="7.16.2",
            reindexing=False,
        )

        return bm25

    def _evaluate_performance(self):
        queries = get_queries(MSMARCO_TEST_QUERIES_PATH)
        qrels = get_qrels(MSMARCO_TEST_QRELS_PATH)
        reciprocal_ranks = []
        reciprocal_ranks_probing = []
=======
    def _evaluate_performance(self, mrr_at: int = 10, recall_at: int = 1000):
        queries = get_queries(MSMARCO_DEV_QUERIES_PATH)
        # TODO: get top1000 via elastic search index?
        top1000 = get_top_1000_passages(MSMARCO_DEV_TOP_1000_PATH)

        # qrels = get_qrels(MSMARCO_DEV_QRELS_PATH)
        reciprocal_ranks, recalls = [], []
        reciprocal_ranks_probing, recalls_probing = [], []

        def reciprocal_rank(rel_docs: list[Document], relevant_pid: int):
            for j, doc in enumerate(rel_docs):
                if (
                    doc.meta["vector_id"] == relevant_pid
                ):  # vectore_id is a counter which corresponds to pid,
                    # however it would be better to have the meta data given the documents
                    return (j + 1) / len(relevant_docs)
            return 0

        def recall(rel_docs: list[Document], relevant_pids: list[int]):
            assert len(rel_docs) == len(
                relevant_pids
            ), "Number of relevant docs returned by the doc store and ground truth docs does not match"
            rel_docs_counter = 0
            for doc in rel_docs:
                if (
                    doc.meta["vector_id"] in relevant_pids
                ):  # vectore_id is a counter which corresponds to pid,
                    # however it would be better to have the meta data given the documents
                    rel_docs_counter += 1
            return rel_docs_counter / len(rel_docs)
>>>>>>> ebcffa47

        # get query embedding
        for i, row in enumerate(queries.iterrows()):
            logging.debug(f"Evaluating query {i + 1}/{len(queries)}")
            try:
                # relevant_pid = qrels[qrels["qid"] == row[1][0]]["pid"].values[0]
                top_relevant_pid = top1000[row[1][0]][0]
                relevant_pids = top1000[row[1][0]]
                pass
            except:
                continue
            X_query_tokenized = self.tokenizer(
                row[1][1],
                padding=True,
                truncation=True,
                max_length=512,
                return_tensors="pt",
            ).to(self.device)
            q_emb = self.model(**X_query_tokenized).pooler_output.detach().cpu()
            q_emb_probing = q_emb.mm(self.projection)
            q_emb = q_emb.squeeze(0).numpy()
            q_emb_probing = q_emb_probing.squeeze(0).numpy()
            relevant_docs = self.document_store.query_by_embedding(
                q_emb, index=self.index_name, top_k=recall_at
            )
            relevant_docs_probing = self.document_store.query_by_embedding(
                q_emb_probing, index=self.index_name_probing, top_k=recall_at
            )

            # calculate MRR@10
            reciprocal_ranks.append(reciprocal_rank(relevant_docs[:mrr_at], top_relevant_pid))
            reciprocal_ranks_probing.append(reciprocal_rank(relevant_docs_probing[:mrr_at], top_relevant_pid))

            # calculate Recall@1000
            recalls.append(recall(relevant_docs, relevant_pids))
            recalls_probing.append(recall(relevant_docs_probing, relevant_pids))

        mrr = np.mean(reciprocal_ranks)
        mrr_probing = np.mean(reciprocal_ranks_probing)
        r = np.mean(recalls)
        r_probing = np.mean(recalls_probing)


        logging.info(
            f"""   
        Model/Probing Task    | MRR@10 | R@1000
        {self.index_name}    | {mrr:.3f} | {r:.3f}
        {self.index_name_probing}    | {mrr_probing:.3f} | {r_probing:.3f}                
        """
        )

        return mrr, mrr_probing, r, r_probing


def main(args):
    model_choice = args.models.split(",")[0]
    probing_task = args.tasks.split(",")[0]
    min_ex = MinimalExample(model_choice, probing_task, args.reindex)
    pass

    # Ps_rlace, accs_rlace = {}, {}
    # optimizer_class = torch.optim.SGD
    # optimizer_params_P = {"lr": 0.005, "weight_decay": 1e-5, "momentum": 0.0}
    # optimizer_params_predictor = {"lr": 0.005, "weight_decay": 1e-5, "momentum": 0.0}

    # output = solve_adv_game(
    #     X,
    #     y,
    #     X,
    #     y,
    #     rank=1,
    #     device="cpu",
    #     out_iters=50000,
    #     optimizer_class=optimizer_class,
    #     optimizer_params_P=optimizer_params_P,
    #     optimizer_params_predictor=optimizer_params_predictor,
    #     epsilon=0.002,
    #     batch_size=128,
    # )


if __name__ == "__main__":
    logging.getLogger().setLevel(logging.DEBUG)
    args = parse_arguments()
    main(args)<|MERGE_RESOLUTION|>--- conflicted
+++ resolved
@@ -11,13 +11,8 @@
 from haystack.nodes import EmbeddingRetriever
 from haystack.schema import Document
 
-<<<<<<< HEAD
-from src.utils import get_corpus, get_qrels, get_queries
-from src.argument_parser import parse_arguments
-=======
 from utils import get_corpus, get_qrels, get_queries, get_top_1000_passages
 from argument_parser import parse_arguments
->>>>>>> ebcffa47
 
 from src.elasticsearch_bm25 import ElasticSearchBM25
 from src.rlace import solve_adv_game
@@ -221,7 +216,6 @@
             batch_size=300,
         )
 
-<<<<<<< HEAD
     def _init_elasticsearch_bm25_index(self, pool):
         bm25 = ElasticSearchBM25(
             pool,
@@ -236,12 +230,6 @@
 
         return bm25
 
-    def _evaluate_performance(self):
-        queries = get_queries(MSMARCO_TEST_QUERIES_PATH)
-        qrels = get_qrels(MSMARCO_TEST_QRELS_PATH)
-        reciprocal_ranks = []
-        reciprocal_ranks_probing = []
-=======
     def _evaluate_performance(self, mrr_at: int = 10, recall_at: int = 1000):
         queries = get_queries(MSMARCO_DEV_QUERIES_PATH)
         # TODO: get top1000 via elastic search index?
@@ -272,7 +260,6 @@
                     # however it would be better to have the meta data given the documents
                     rel_docs_counter += 1
             return rel_docs_counter / len(rel_docs)
->>>>>>> ebcffa47
 
         # get query embedding
         for i, row in enumerate(queries.iterrows()):
